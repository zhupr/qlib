--- conflicted
+++ resolved
@@ -2,11 +2,8 @@
 # Licensed under the MIT License.
 
 
-<<<<<<< HEAD
 __version__ = "0.6.0"
-=======
-__version__ = "0.6.0.dev"
->>>>>>> e5590de2
+
 
 import os
 import re
